version: '2.1'
services:
  influxdb:
    build: ./influxdb
    volumes:
      # Mount for influxdb data directory and configuration
      - ./influx-data:/var/lib/influxdb2:rw
    env_file:
      - ./influx.env
    ports:
      - "8086:8086"

  telegraf:
    build: ./telegraf
    environment:
      - MODBUS_GATEWAY_IP=192.168.8.123
    env_file:
      - ./influx.env
    depends_on:
      - influxdb
    links:
      - influxdb
    ports:
      - '8125:8125/udp'

<<<<<<< HEAD
=======
  influxdb:
    build: ./influxdb
    #env_file: configuration.env
    environment:
      - INFLUXDB_DB=influx
      - INFLUXDB_ADMIN_USER=admin
      - INFLUXDB_ADMIN_PASSWORD=admin
      - INFLUXDB_HTTP_HTTPS_ENABLED=true
      # The TLS or SSL certificate to use when HTTPS is enabled.
      - INFLUXDB_HTTP_HTTPS_CERTIFICATE=/etc/ssl/influxdb-selfsigned.crt
      # Use a separate private key location.
      - INFLUXDB_HTTP_HTTPS_PRIVATE_KEY=/etc/ssl/influxdb-selfsigned.key
    ports:
      - '8086:8086'
    # volumes:
    #   - ./:/imports
    #   - influxdb_data:/var/lib/influxdb

    # grafana:
    #   image: grafana/grafana:8.0.2
    #   depends_on:
    #     - influxdb
    #   env_file: configuration.env
    #   links:
    #     - influxdb
    #   ports:
    #     - '3000:3000'
    #   volumes:
    #     - grafana_data:/var/lib/grafana
    #     - ./grafana/provisioning/:/etc/grafana/provisioning/
    #     - ./grafana/dashboards/:/var/lib/grafana/dashboards/

>>>>>>> 0eec43e9
  ui:
    build: .
    environment:
      - HTTP_PORT=80
      - HTTPS_PORT=443
    ports:
      - "80:80"
<<<<<<< HEAD
      - "443:443"
=======
      - "443:443"
    networks: 
      container_2:
        ipv4_address: 192.168.8.251
    # volumes:
    #   - ./:/usr/src/app/
  
  ui-2:
    build: .
    environment:
      - HTTP_PORT=80
      - HTTPS_PORT=443
    ports:
      - "80:80"
      - "443:443"
    networks: 
      container_2:
        ipv4_address: 192.168.8.250

  ui_2:
    build: .
    environment:
      - HTTP_PORT=7080
      - HTTPS_PORT=7443
    ports:
      - "7080:7080"
      - "7443:7443"

volumes:
  grafana_data: {}
  influxdb_data: {}

networks:
  container_2:
    driver: macvlan
    driver_opts:
      parent: enp0s3
    ipam:
      config:
        - subnet: 192.168.8.0/24
          gateway: 192.168.8.1
>>>>>>> 0eec43e9
<|MERGE_RESOLUTION|>--- conflicted
+++ resolved
@@ -23,41 +23,6 @@
     ports:
       - '8125:8125/udp'
 
-<<<<<<< HEAD
-=======
-  influxdb:
-    build: ./influxdb
-    #env_file: configuration.env
-    environment:
-      - INFLUXDB_DB=influx
-      - INFLUXDB_ADMIN_USER=admin
-      - INFLUXDB_ADMIN_PASSWORD=admin
-      - INFLUXDB_HTTP_HTTPS_ENABLED=true
-      # The TLS or SSL certificate to use when HTTPS is enabled.
-      - INFLUXDB_HTTP_HTTPS_CERTIFICATE=/etc/ssl/influxdb-selfsigned.crt
-      # Use a separate private key location.
-      - INFLUXDB_HTTP_HTTPS_PRIVATE_KEY=/etc/ssl/influxdb-selfsigned.key
-    ports:
-      - '8086:8086'
-    # volumes:
-    #   - ./:/imports
-    #   - influxdb_data:/var/lib/influxdb
-
-    # grafana:
-    #   image: grafana/grafana:8.0.2
-    #   depends_on:
-    #     - influxdb
-    #   env_file: configuration.env
-    #   links:
-    #     - influxdb
-    #   ports:
-    #     - '3000:3000'
-    #   volumes:
-    #     - grafana_data:/var/lib/grafana
-    #     - ./grafana/provisioning/:/etc/grafana/provisioning/
-    #     - ./grafana/dashboards/:/var/lib/grafana/dashboards/
-
->>>>>>> 0eec43e9
   ui:
     build: .
     environment:
@@ -65,9 +30,6 @@
       - HTTPS_PORT=443
     ports:
       - "80:80"
-<<<<<<< HEAD
-      - "443:443"
-=======
       - "443:443"
     networks: 
       container_2:
@@ -82,31 +44,4 @@
       - HTTPS_PORT=443
     ports:
       - "80:80"
-      - "443:443"
-    networks: 
-      container_2:
-        ipv4_address: 192.168.8.250
-
-  ui_2:
-    build: .
-    environment:
-      - HTTP_PORT=7080
-      - HTTPS_PORT=7443
-    ports:
-      - "7080:7080"
-      - "7443:7443"
-
-volumes:
-  grafana_data: {}
-  influxdb_data: {}
-
-networks:
-  container_2:
-    driver: macvlan
-    driver_opts:
-      parent: enp0s3
-    ipam:
-      config:
-        - subnet: 192.168.8.0/24
-          gateway: 192.168.8.1
->>>>>>> 0eec43e9
+      - "443:443"