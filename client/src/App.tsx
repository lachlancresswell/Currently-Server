--- conflicted
+++ resolved
@@ -33,11 +33,8 @@
 import { Modal } from './Components/ConfigModal'
 import NetworkSettingsWrapper from './Pages/NetworkSettingsWrapper';
 import { ChartSettings } from './Pages/PageConfigChart';
-<<<<<<< HEAD
 import { usePhaseColors } from './Hooks/usePhaseColors';
-=======
 import { SystemSettings } from './Pages/PageConfigSystem';
->>>>>>> 3a636ab4
 
 const NeighbourSelector = () => {
   const { neighbours, selectedNeighbour, setSelectedNeighbour } = useNeighbourContext();
